--- conflicted
+++ resolved
@@ -25,7 +25,7 @@
         }
     }
 
-<<<<<<< HEAD
+    val seq = object : RootStore<List<String>>(listOf("one", "two", "three")) {
     val classStore = object : Store<List<String>>(listOf("btn", "items")) {
         val add = Handler<String> { list, new ->
             list + new
@@ -35,10 +35,7 @@
         }
     }
 
-    val seq = object : Store<List<String>>(listOf("one", "two", "three")) {
-=======
     val seq = object : RootStore<List<String>>(listOf("one", "two", "three")) {
->>>>>>> 2af71498
         var count = 0
 
         val addItem = Handler<Any> { list, _ ->
@@ -69,20 +66,15 @@
             ul {
                 seq.each().mapItems { s ->
                     html {
-<<<<<<< HEAD
-                        button {
-                            +s
-                            id = !"delete-btn"
-                            `class` = !"btn"
-                            seq.deleteItem <= clicks.map { console.log(s); s }
-                            classStore.remove <= clicks.map { e ->
-                                "newItem"
-=======
                         li {
                             button {
                                 +s
+                                id = !"delete-btn"
+                                `class` = !"btn"
                                 seq.deleteItem <= clicks.map { console.log("deleting $s"); s }
->>>>>>> 2af71498
+                                classStore.remove <= clicks.map { e ->
+                                    "newItem"
+                                }
                             }
                         }
                     }
