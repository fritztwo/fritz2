package dev.fritz2.components.switch

import dev.fritz2.binding.Store
import dev.fritz2.components.foundations.*
import dev.fritz2.dom.html.Div
import dev.fritz2.dom.html.Input
import dev.fritz2.dom.html.Label
import dev.fritz2.dom.html.RenderContext
import dev.fritz2.dom.states
import dev.fritz2.styling.*
import dev.fritz2.styling.params.BasicParams
import dev.fritz2.styling.params.BoxParams
import dev.fritz2.styling.params.Style
import dev.fritz2.styling.theme.FormSizesStyles
import dev.fritz2.styling.theme.Theme
import kotlinx.coroutines.flow.Flow
import kotlinx.coroutines.flow.flowOf
import org.w3c.dom.HTMLInputElement

/**
 * This class combines the _configuration_ and the core styling of a switch.
 *
 * This class offers the following _configuration_ features:
 *  - the optional label of a switch (static, dynamic via a [Flow<String>] or customized content of a Div.RenderContext )
 *  - some predefined styling variants (size)
 *  - the style of the switch
 *  - the style checked state
 *  - the style of the dot
 *  - the style of the label
 *  - link an external boolean flow to set the checked state of the box
 *  - link an external boolean flow to set the disabled state of the box
 *  - link events of the switch like ``changes`` with external handlers
 *
 *  This can be done within a functional expression that is the last parameter of the factory function, called
 *  ``build``. It offers an initialized instance of this [SwitchComponent] class as receiver, so every mutating
 *  method can be called for configuring the desired state for rendering the switch.
 *
 * Example usage
 * ```
 * val cheeseStore = storeOf(false)
 * switch(value = cheeseStore) {
 *      label("with extra cheese") // set the label
 *      size { normal } // choose a predefined size
 * }
 *
 * // one can handle the events and preselect the control also manually if needed:
 * switch {
 *      label("with extra cheese") // set the label
 *      size { normal } // choose a predefined size
 *      checked(cheeseStore.data) // link a [Flow<Boolean>] in order to visualize the checked state
 *      events { // open inner context with all DOM-element events
 *          changes.states() handledBy cheeseStore.update // connect the changes event with the state store
 *      }
 *      element {
 *          // exposes the underlying HTML input element for direct access. Use with caution!
 *      }
 * }
 * ```
 */
open class SwitchComponent(protected val value: Store<Boolean>? = null) :
    Component<Label>,
    EventProperties<HTMLInputElement> by EventMixin(),
    ElementProperties<Input> by ElementMixin(),
    InputFormProperties by InputFormMixin(),
    SeverityProperties by SeverityMixin(),
    TooltipProperties by TooltipMixin() {

    companion object {
        val switchInputStaticCss = staticStyle(
            "switch",
            """
            position: absolute;
            border: 0px;
            clip: rect(0px, 0px, 0px, 0px);
            height: 0px;
            width: 0px;
            white-space: nowrap;
            overflow: hidden;
            outline: none;
            &:focus{
                outline: none;
            }           
            """
        )
    }

    val size = ComponentProperty<FormSizesStyles.() -> Style<BasicParams>> { Theme().switch.sizes.normal }

    private var label: (Div.() -> Unit)? = null
    fun label(value: String) {
        label = {
            +value
        }
    }

    fun label(value: Flow<String>) {
        label = {
            value.asText()
        }
    }

    fun label(value: (Div.() -> Unit)) {
        label = value
    }

    val labelStyle = ComponentProperty(Theme().switch.label)
    val dotStyle = ComponentProperty<Style<BasicParams>> {}
    var checkedStyle = ComponentProperty(Theme().switch.checked)
    val checked = DynamicComponentProperty(flowOf(false))

    override fun render(
        context: RenderContext,
        styling: BoxParams.() -> Unit,
        baseClass: StyleClass,
        id: String?,
        prefix: String
    ): Label {
        return with(context) {
            label({
                display { inlineFlex }
                alignItems { center }
                this@SwitchComponent.size.value.invoke(Theme().switch.sizes)()
<<<<<<< HEAD
            }, baseClass, prefix = prefix) {
=======
                // to "capture" the invisible, absolute positioned `input`, see `switchInputStaticCss`
                position { relative {  } }
            }, baseClass = baseClass, id = id, prefix = prefix) {
                `for`(inputId)
>>>>>>> e6452f1b
                input({
                    Theme().switch.input()
                    children("&[checked] + div") {
                        this@SwitchComponent.checkedStyle.value()
                    }
                }, switchInputStaticCss, id, prefix) {
                    disabled(this@SwitchComponent.disabled.values)
                    readOnly(this@SwitchComponent.readonly.values)
                    type("checkbox")
                    checked(this@SwitchComponent.value?.data ?: this@SwitchComponent.checked.values)
                    this@SwitchComponent.events.value.invoke(this)
                    this@SwitchComponent.value?.let { changes.states() handledBy it.update }
                    className(this@SwitchComponent.severityClassOf(Theme().switch.severity).name)
                    this@SwitchComponent.element.value.invoke(this)
                }

                div({
                    Theme().switch.default()
                    styling()
                }) {
                    div({
                        Theme().switch.dot()
                        this@SwitchComponent.dotStyle.value()
                    }) {}
                }

                this@SwitchComponent.label?.let {
                    div({
                        this@SwitchComponent.labelStyle.value()
                    }) {
                        it(this)
                    }
                }

                this@SwitchComponent.renderTooltip.value.invoke(this)
            }
        }
    }
}<|MERGE_RESOLUTION|>--- conflicted
+++ resolved
@@ -120,14 +120,9 @@
                 display { inlineFlex }
                 alignItems { center }
                 this@SwitchComponent.size.value.invoke(Theme().switch.sizes)()
-<<<<<<< HEAD
-            }, baseClass, prefix = prefix) {
-=======
                 // to "capture" the invisible, absolute positioned `input`, see `switchInputStaticCss`
                 position { relative {  } }
-            }, baseClass = baseClass, id = id, prefix = prefix) {
-                `for`(inputId)
->>>>>>> e6452f1b
+            }, baseClass, prefix = prefix) {
                 input({
                     Theme().switch.input()
                     children("&[checked] + div") {
