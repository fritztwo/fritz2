--- conflicted
+++ resolved
@@ -137,37 +137,6 @@
                """
         )
 
-<<<<<<< HEAD
-        private val listStyle: Style<BasicParams> = {
-            display { flex }
-            css("transform-origin: 50% 50% 0px;")
-            css("flex-direction: column;")
-            opacity { "1" }
-            css("transition: opacity 1s ease-in-out;")
-            overflow { auto }
-        }
-
-        private val toastStyle: Style<BasicParams> = {
-            display { flex }
-            css("flex-direction: row")
-            position { relative { } }
-            overflow { hidden }
-
-            maxWidth { "560px" }
-            minWidth { "300px" }
-
-            margin { "0.5rem" }
-            radius { "0.375rem" }
-
-            css("pointer-events: auto;")
-            css("-webkit-box-align: start;")
-            css("align-items: start;")
-            css("box-shadow: rgba(0, 0, 0, 0.1) 0px 10px 15px -3px, rgba(0, 0, 0, 0.05) 0px 4px 6px -2px;")
-        }
-
-=======
-        private val job = Job()
->>>>>>> e8a55172
         private val globalId = "f2c-toasts-${randomId()}"
         private val job = Job()
         private val scope = Scope()
