--- conflicted
+++ resolved
@@ -122,17 +122,9 @@
             display { inlineFlex }
             alignItems { center }
             this@CheckboxComponent.size.value.invoke(Theme().checkbox.sizes)()
-<<<<<<< HEAD
-        }, baseClass, prefix = prefix) {
-=======
             // to "capture" the invisible, absolute positioned `input`, see `checkboxInputStaticCss`
             position { relative {  } }
-        }, baseClass = baseClass, id = id, prefix = prefix) {
-            val inputId = id?.let { "$it-input" }
-            inputId?.let {
-                `for`(inputId)
-            }
->>>>>>> e6452f1b
+        }, baseClass, prefix = prefix) {
             input({
                 Theme().checkbox.input()
                 children("&[checked] + div") {
