---
title: DataCollection
description: "A headless component to render collections of data, i.e. a data table, complex lists that support sorting,
filtering, selection of items and keyboard navigation."
layout: layouts/docs.njk
permalink: /headless/datacollection/
eleventyNavigation:
    key: dataCollection
    title: DataCollection
    parent: headless
    order: 15
teaser: true
<<<<<<< HEAD
demoHash: datacollection
=======
demoHash: dataCollection
>>>>>>> a5ad08d3
demoHeight: 40rem
---

## Basic Example

A data collection is created by the factory function `fun <T> dataCollection()`. `T` is the data type of the items of
the collection, such as a domain data type like persons.

It is mandatory to specify a data stream of type `List<T>` as data source using the `data` property. Additionally, you
can provide an `IdProvider` to tell `DataCollection` how to get a unique id for each item in the list.

Since we want to build a simple data table in our example, we next create the `table` and it's header.

Next we use `dataCollectionItems` to create the `tbody`. `dataCollectionItems` offers `items` in its context. This is
a `Flow<List<T>>` that respects the current sorting and filtering set for your collection. So we use this to iterate
over and render the rows of the table. If you told the `DataCollection` to use an `IdProvider` above, it is a good idea
to use the same `IdProvider` here in `renderEach`.

```kotlin
val persons = storeOf(listOf(Person( /*... */ )))

dataCollection<Person> {
    data(persons.data, Person::id)

    table {
        thead {
            tr {
                td{ +"Name" }
                td{ +"EMail" }
                td{ +"Birthdate" }
            }
        }
        dataCollectionItems( tag = RenderContext::tbody) {
            items.renderEach(Person::id, into = this) { item ->
                dataCollectionItem(item, tag = RenderContext::tr) {
                    td { +item.fullName }
                    td { +item.email }
                    td { +item.birthday }
                }
            }
        }
    }
}
```

## Sorting

In order to sort the items of your data collection `dataCollection` offers a `Handler` called `sortBy`. You can use
this to provide a `SortOrder<T>` that will be used to sort your collection. A `SortOrder` consists of a `Sorting`
defining one `Comparator<T>` each for ascending and descending sorting as well as the current `SortDirection` (`NONE`
, `ASC` oder `DESC`). Since it is a `Handler` you bind it to some `Flow` offering the current `SortOrder` (from a `Menu`
for example) or call it directly.

Since it is a common use case to switch between the different `SortingDirections`, `dataCollection` offers
another `Handler` called `toggleSorting`. For a given `Sorting` this one switches from direction `NONE` to `ASC` and on
the `DESC` every time a new value appears on the `Flow`.

To make it even more convenient the data collection also offers a specialized brick `dataCollectionSortButton` to build
an element to toggle and display your current sorting:

```kotlin
thead {
    tr {
        td{
            div {
                p { + "Name" }
                dataCollectionSortButton(compareBy(Person::fullName), compareByDescending(Person::fullName)) {
                    direction.render {
                        when (it) { 
                            SortDirection.NONE -> /* show Icon */
                            SortDirection.ASC -> /* show Icon */
                            SortDirection.DESC -> /* show Icon */
                        }
                    }
                }
            }
        }
    }
}
```

## Filtering

A data collection supports filtering the items by offering a `Handler<(List<T) -> List<T>>` called `filterBy`. Whenever
this `Handler` is provided with a new filter function, it is applied to the collections' data. So you can easily provide
buttons for predefined filtering for example:

```kotlin
val filterForLongNames = button { +"just long names" }.clicks.map {
    { list: List<Person> -> list.filter { it.fullName.length > 20 } }
}

val filterForOldPeople = button { +"just old people" }.clicks.map {
    { list: List<Person> -> list.filter { it.birthday.startsWith("19") } }
}

dataCollection<Person> {
    // ...

    dataCollectionItems {
        merge(filterForLongNames, filterForOldPeople) handledBy filterBy
    }
}
```

A common use-case is filtering your items for a certain text. The data collection provides a
specialized `Handler<String>` called `filterByText()` for this purpose. By default, the `toString`-method of your items
is used to produce a `String` that is checked to contain (case-insensitive) the filter-text provided to the `Handeler`.
You can provide a lambda to create a different `String` representation for an item to be searched:

```kotlin
    val filterStore = storeOf("")
    inputField {
        value(filterStore)
        inputTextfield { placeholder("filter...") }
    }

    dataCollection<Person> {
        // ...
        filterStore.data handledBy filterByText { "${it.fullName} ${it.email}"}
        // ...
    }
```

::: info
**Hint:** Be sure to add some *separator* character between a composed filter string like above. Without the `space`
between the name and the email address, it would be possible to match overlapping patterns. Take the name `kotlin`
and a mail address `nux@kernel.org`: The pattern `linux` would match without the space: `kotlinux@kernel.org`, which
is not what is expected!
:::

## Active Item

You can navigate your data-collection by mouse or keyboard (when it is focused). Whenever you move your pointer over an
item or navigate to a certain item by keyboard, this item is activated. The `active` state is available as
a `Flow<Boolean>` in the scope of `dataCollectionItem` to be used for styling, etc.:

```kotlin
dataCollectionItem(item, tag = RenderContext::tr) {
    className(active.map {
        if (it) "bg-indigo-50" else "odd:bg-white even:bg-gray-50"
    })
 
    // ...
}
```

If your data collection is (or is embedded in) a scrollable container, you might want to scroll to the active item when
it is not visible when it gets activated. You can enable this by calling `scrollIntoView()`:

```kotlin
dataCollectionItems {
    // ...
    scrollIntoView(vertical = ScrollPosition.center)
    // ...
}
```

You can fine tune scroll behavior (auto or smooth), mode (only-if-needed, always) and the desired horizontal and
vertical position of the active item (start, center, end or nearest).

## Selection

`DataCollection` supports selecting single or multiple items. To enable selection for your data collection you have to
provide a suitable two-way-data-binding:

```kotlin
dataCollection<Person> {
    data(storedPersons.data, Person::id)

    // for single-selection
    selection.single(selectionStore) // or provide id, data-flow, update-handler, etc. separately
    
    // for multi-selection
    selection.multi(selectionStore)
}
```

## Styling selected Items

The `selected` state of an item is available as a `Flow<Boolean>` in the scope of `dataCollectionItem` to be used for
styling, etc.:

```kotlin
dataCollectionItem(item, tag = RenderContext::tr) {
    className(selected.combine(active) { sel, act ->
        if (sel) {
            if (act) "bg-indigo-200" else "bg-indigo-100"
        } else {
            if (act) "bg-indigo-50" else "odd:bg-white even:bg-gray-50"
        }
    })
 
    // ...
}
```

## Mouse Interaction

Hovering with the mouse over an `dataCollectionItem` will make it *active*. The state can be accessed by the corresponding
`active` property of the `dataCollectionItem` that offers a `Flow<Boolean>` to react to.

A click on a `dataCollectionItem` will toggle the selection state, if any selection is configured by the `selection`
property of the `dataCollection`.

## Keyboard Interaction

| Command                                                                        | Description                                          |
|--------------------------------------------------------------------------------|------------------------------------------------------|
| [[Enter]] [[Space]] when `dataCollectionItem` is active and `selection` is set | Toggles the selection state of an item               |
| [[⬆]] [[⬇]] when some item is active                                           | Activates previous / next item                       |
| [[Home]] [[End]] when some item is active                                      | Activates first / last item                          |

::: info
If `scrollIntoView` on `dataCollectionItems` is configured, the navigating keyboard actions will also scroll the
content.
:::

## API

### Summary / Sketch
```kotlin
dataColection<T>() {
    val data: CollectionDataProperty<T>
    val sortBy: SimpleHandler<SortingOrder<T>?>
    val toggleSorting: SimpleHandler<Sorting<T>>
    val filterBy: SimpleHandler<((List<T>) -> List<T>)?>
    val selection: SelectionMode<T>
    
    fun filterByText(toString: (T) -> String) : SimpleHandler<String>
    
    // use multiple times
    dataCollectionSortButton(sort: Sorting<T>) {
        val direction: Flow<SortDirection>
    }

    dataCollectionItems() {
        val scrollIntoView: ScrollIntoViewProperty
        val items: Flow<List<T>>

        // items.renderEach T {
            dataCollectionItem(item: T) {
                val selected: Flow<Boolean>
                val active: Flow<Boolean>
            }
        // }
    }
}
```

### dataCollection

Parameters: `classes`, `id`, `scope`, `tag`, `initialize`

Default-Tag: `div`

| Scope property  | Typ                                      | Description                                                                                                                         |
|-----------------|------------------------------------------|-------------------------------------------------------------------------------------------------------------------------------------|
| `data`          | `CollectionDataProperty<T>`              | Mandatory one-way data-binding for the items the collection should manage.                                                          |
| `sortBy`        | `SimpleHandler<SortingOrder<T>?>`        | Optional `Handler` that can implement any sorting logic based upon a `SortingOrder<T>` instance.                                    |
| `toggleSorting` | `SimpleHandler<Sorting<T>>`              | Optional `Handler` that implements a toggling sort logic, that is switching between the three directions `NONE`, `ASC` and `DESC`   |
| `filterBy`      | `SimpleHandler<((List<T>) -> List<T>)?>` | Optional `Handler` that can implement any logic to reduce the current `List<T>` items to the filtered `List<T>`.                    |
| `selection`     | `SelectionMode<T>`                       | Basically an optional intermediate property to offer `DataBinding` properties for either `single` or `mulit` selection modes.       |

Functions:

- `filterByText(toString: (T) -> String) : SimpleHandler<String>`: Factory to create a `Handler` to do a filtering based
  upon one item `T`.

### dataCollectionSortButton

Available in the scope of: `dataCollection`

Parameters:
- `sort: Sorting<T>`: Mandatory instance of the sorting configuration.
- (overloaded variant) `comparatorAscending: Comparator<T>, comparatorDescending: Comparator<T>`: Just provide
  the `Comparator`s so the sorting instance gets automatically derived from this.
- `classes`, `scope`, `tag`, `initialize`

Default-Tag: `button`

| Scope property | Typ                                  | Description                                         |
|----------------|--------------------------------------|-----------------------------------------------------|
| `direction`    | `Flow<SortDirection>`                | This property offers the current sorting direction. |

### dataCollectionItems

Available in the scope of: `dataCollection`

Parameters: `classes`, `scope`, `tag`, `initialize`

Default-Tag: `div`

| Scope property   | Typ                              | Description                                                                                                                   |
|------------------|----------------------------------|-------------------------------------------------------------------------------------------------------------------------------|
| `scrollIntoView` | `ScrollIntoViewProperty`         | Optional property to configure the scrolling behaviour. If omitted there will be no automatic scrolling!                      |
| `items`          | `Flow<List<T>>`                  | Flow of the currently visible items (think of this as the result of filtering and sorting applied on the original data)       |


### dataCollectionItem

Available in the scope of: `dataCollectionItems`

Parameters:
- `item: T`: Mandatory instance of one `T` that represents the actual item
- `classes`, `scope`, `tag`, `initialize`

Default-Tag: `div`

| Scope property | Typ             | Description                                                                                                                                |
|----------------|-----------------|--------------------------------------------------------------------------------------------------------------------------------------------|
| `selected`     | `Flow<Boolean>` | This data stream provides the selection status of the managed item: `true` the item is selected, `false` if not.                           |
| `active`       | `Flow<Boolean>` | This data stream indicates whether an option has focus: `true` the item has focus, `false` if not. Only one item can have focus at a time. |<|MERGE_RESOLUTION|>--- conflicted
+++ resolved
@@ -10,11 +10,7 @@
     parent: headless
     order: 15
 teaser: true
-<<<<<<< HEAD
-demoHash: datacollection
-=======
 demoHash: dataCollection
->>>>>>> a5ad08d3
 demoHeight: 40rem
 ---
 
