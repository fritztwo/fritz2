import dev.fritz2.binding.RootStore
import dev.fritz2.binding.SimpleHandler
import dev.fritz2.components.*
import dev.fritz2.dom.html.Div
import dev.fritz2.dom.html.RenderContext
import dev.fritz2.styling.params.BasicParams
import dev.fritz2.styling.params.Style
import dev.fritz2.styling.theme.Theme
import kotlinx.coroutines.ExperimentalCoroutinesApi
import kotlinx.coroutines.flow.flowOf
import kotlinx.coroutines.flow.map

@ExperimentalCoroutinesApi
fun RenderContext.modalDemo(): Div {

    // Call this once, if you don't need to *dynamically* change overlay!
    //ModalComponent.setOverlayHandler(DefaultOverlay(OverlayMethod.CoveringEach))

    return box({
        margins { top { huge } }
        alignItems { start }
        padding { "1rem" }
    }) {

        fun createDeepDialogs(count: Int, size: Style<BasicParams>): SimpleHandler<Unit> {
            if (count < 2) {
                return modal {
                    closeButton()
                    size { size }
                    content {
                        h1 { +"Final Dialog" }
                    }
                }
            } else {
                return modal({
                    background { color { "snow" } }
                }) {
                    size { size }
                    variant { auto }
                    closeButton()
                    content {
                        h1 { +"Modal Dialog" }
                        p { +"Lorem ipsum dolor sit amet, consetetur sadipscing elitr, sed diam nonumy eirmod tempor invidunt ut labore et dolore magna aliquyam erat, sed diam voluptua. At vero eos et accusam et justo duo dolores et ea rebum. Stet clita kasd gubergren, no sea takimata sanctus est Lorem ipsum dolor sit amet. Lorem ipsum dolor sit amet, consetetur sadipscing elitr, sed diam nonumy eirmod tempor invidunt ut labore et dolore magna aliquyam erat, sed diam voluptua. At vero eos et accusam et justo duo dolores et ea rebum. Stet clita kasd gubergren, no sea takimata sanctus est Lorem ipsum dolor sit amet." }
                        lineUp({
                            margins { top { normal } }
                            justifyContent { end }
                        }) {
                            spacing { small }
                            items {
                                clickButton {
                                    text("open another")
                                } handledBy createDeepDialogs(count - 1, size)
                            }
                        }
                    }
                }
            }
        }

        h1 { +"Modal Dialogs Showcase" }

        stackUp({
            alignItems { start }
        }) {
            items {
                h3 { +"Basic Dialog options" }
<<<<<<< HEAD
                lineUp({
                    alignItems { start }
                }) {
                    items {
                        clickButton {
                            variant { outline }
                            text("Blank dialog with closeButton")
                        } handledBy modal {
                            size { normal }
                            closeButton()
                        }
                        clickButton {
                            variant { outline }
                            text("Blank dialog with custom-styled closeButton")
                        } handledBy modal {
                            closeButton({
                                background { color { danger } }
                                color { "snow" }
                                position {
                                    absolute {
                                        left { normal }
                                        top { normal }
                                    }
                                }
                                css("transform: rotate(-30deg) translateX(-.5rem)")
                            }) {
                                size { small }
                                text("Close")
                                iconRight()
                            }
                        }
                        clickButton {
                            variant { outline }
                            text("Content and user defined buttons")
                        } handledBy modal { close -> /* pass in a handler for custom close management */
                            hasCloseButton(false)
                            content {
                                h1 { +"Simple dialog" }
                                p { +"You can put any content or structure into a modal." }
                                p { +"And of course you can define your own close button or other buttons." }
                                lineUp({
                                    alignItems { start }
                                    margins {
                                        top { normal }
=======
                componentFrame {
                    lineUp({
                        alignItems { start }
                    }) {
                        items {
                            clickButton {
                                variant { outline }
                                text("Blank dialog with closeButton")
                            } handledBy modal {
                                size { normal }
                                closeButton()
                            }
                            clickButton {
                                variant { outline }
                                text("Blank dialog with custom-styled closeButton")
                            } handledBy modal {
                                closeButton({
                                    background { color { danger } }
                                    color { "snow" }
                                    position {
                                        absolute {
                                            left { normal }
                                            top { normal }
                                        }
>>>>>>> a3d9862f
                                    }
                                    css("transform: rotate(-30deg) translateX(-.5rem)")
                                }) {
<<<<<<< HEAD
                                    spacing { small }
                                    items {
                                        clickButton({
                                            color { info }
                                            background { color { light } }
                                        }) { text("Give me more!") } handledBy modal {
                                            size { small }
                                            content {
                                                h1 { +"Final message" }
                                                p { +"This is the next level modal dialog." }
=======
                                    size { small }
                                    text("Close")
                                    iconRight()
                                }
                            }
                            clickButton {
                                variant { outline }
                                text("Content and user defined buttons")
                            } handledBy modal { close -> /* pass in a handler for custom close management */
                                hasCloseButton(false)
                                content {
                                    h1 { +"Simple dialog" }
                                    p { +"You can put any content or structure into a modal." }
                                    p { +"And of course you can define your own close button or other buttons." }
                                    lineUp({
                                        alignItems { start }
                                        margins {
                                            top { normal }
                                        }
                                    }) {
                                        spacing { small }
                                        items {
                                            clickButton({
                                                color { dark }
                                                background { color { light } }
                                            }) { text("Give me more!") } handledBy modal {
                                                size { small }
                                                content {
                                                    h1 { +"Final message" }
                                                    p { +"This is the next level modal dialog." }
                                                }
>>>>>>> a3d9862f
                                            }
                                            clickButton { text("Abort") } handledBy close // use close handler!
                                        }
                                    }
                                }
                            }
                        }
                    }
                }

                h3 { +"Choosing an overlay" }
                p {
                    +"Decide what happens with your background when your modal opens. The options are default, create an overlay for each level of dialog opened, or use a styled overlay."
                }

<<<<<<< HEAD
                val overlayVariants = mapOf(
                        Pair("Activate default overlay", DefaultOverlay()),
                        Pair("Activate overlay for each nested level", DefaultOverlay(OverlayMethod.CoveringEach)),
                        Pair("Activate styled overlay", DefaultOverlay(OverlayMethod.CoveringTopMost) {
                            width { "100%" }
                            height { "100%" }
                            position {
                                absolute {
                                    horizontal { "0" }
                                    vertical { "0" }
                                }
                            }
                            background {
                                image { "https://via.placeholder.com/150x50/?text=BACKGROUND" }
                                repeat { repeat }
                            }
                            css("transform: rotate(-30deg) translateX(-.5rem) scale(200%)")
                            opacity { "0.8" }
                        })
                )

                radioGroup(store = ModalComponent.overlay) {
                    direction { row }
                    label { overlay ->
                        overlayVariants.filter { it.value == overlay  }.map {
                            it.key
                        }[0]
                    }
                    items(overlayVariants.values.toList())
                }
=======
                componentFrame {
                    val overlayVariants = mapOf(
                            Pair("Activate default overlay", DefaultOverlay()),
                            Pair("Activate overlay for each nested level", DefaultOverlay(OverlayMethod.CoveringEach)),
                            Pair("Activate styled overlay", DefaultOverlay(OverlayMethod.CoveringTopMost) {
                                width { "100%" }
                                height { "100%" }
                                position {
                                    absolute {
                                        horizontal { "0" }
                                        vertical { "0" }
                                    }
                                }
                                background {
                                    image { "https://via.placeholder.com/150x50/?text=BACKGROUND" }
                                    repeat { repeat }
                                }
                                css("transform: rotate(-30deg) translateX(-.5rem) scale(200%)")
                                opacity { "0.8" }
                            })
                    )
>>>>>>> a3d9862f

                    radioGroup {
                        direction { row }
                        items { overlayVariants.keys.toList() }
                        selected { "Activate default overlay" }
                    }.map { overlayVariants[it] as Overlay } handledBy ModalComponent.overlay.update
                }
                h3 { +"Sizes" }
<<<<<<< HEAD
                lineUp({
                    alignItems { start }
                }) {
                    items {
                        clickButton {
                            text("full")
                        } handledBy createDeepDialogs(30, Theme().modal.sizes.full)
                        clickButton {
                            text("large")
                        } handledBy createDeepDialogs(30, Theme().modal.sizes.large)
                        clickButton {
                            text("normal")
                        } handledBy createDeepDialogs(30, Theme().modal.sizes.normal)
                        clickButton {
                            text("small")
                        } handledBy createDeepDialogs(30, Theme().modal.sizes.small)
=======
                componentFrame {
                    lineUp({
                        alignItems { start }
                    }) {
                        items {
                            clickButton {
                                text("full")
                            } handledBy createDeepDialogs(30, Theme().modal.sizes.full)
                            clickButton {
                                text("large")
                            } handledBy createDeepDialogs(30, Theme().modal.sizes.large)
                            clickButton {
                                text("normal")
                            } handledBy createDeepDialogs(30, Theme().modal.sizes.normal)
                            clickButton {
                                text("small")
                            } handledBy createDeepDialogs(30, Theme().modal.sizes.small)
                        }
>>>>>>> a3d9862f
                    }
                }

                h3 { +"Variants" }
<<<<<<< HEAD
                lineUp({
                    alignItems { start }
                }) {
                    items {
                        clickButton {
                            text("verticalFilled")
                        } handledBy modal {
                            closeButton()
                            size { normal }
                            variant { verticalFilled }
                            content {
                                h1 { +"Dialog takes all vertical space within the viewport" }
                                p { +"Lorem ipsum dolor sit amet, consetetur sadipscing elitr, sed diam nonumy eirmod tempor invidunt ut labore et dolore magna aliquyam erat, sed diam voluptua. At vero eos et accusam et justo duo dolores et ea rebum. Stet clita kasd gubergren, no sea takimata sanctus est Lorem ipsum dolor sit amet. Lorem ipsum dolor sit amet, consetetur sadipscing elitr, sed diam nonumy eirmod tempor invidunt ut labore et dolore magna aliquyam erat, sed diam voluptua. At vero eos et accusam et justo duo dolores et ea rebum. Stet clita kasd gubergren, no sea takimata sanctus est Lorem ipsum dolor sit amet." }
=======
                componentFrame {
                    lineUp({
                        alignItems { start }
                    }) {
                        items {
                            clickButton {
                                text("verticalFilled")
                            } handledBy modal {
                                closeButton()
                                size { normal }
                                variant { verticalFilled }
                                content {
                                    h1 { +"Dialog takes all vertical space within the viewport" }
                                    p { +"Lorem ipsum dolor sit amet, consetetur sadipscing elitr, sed diam nonumy eirmod tempor invidunt ut labore et dolore magna aliquyam erat, sed diam voluptua. At vero eos et accusam et justo duo dolores et ea rebum. Stet clita kasd gubergren, no sea takimata sanctus est Lorem ipsum dolor sit amet. Lorem ipsum dolor sit amet, consetetur sadipscing elitr, sed diam nonumy eirmod tempor invidunt ut labore et dolore magna aliquyam erat, sed diam voluptua. At vero eos et accusam et justo duo dolores et ea rebum. Stet clita kasd gubergren, no sea takimata sanctus est Lorem ipsum dolor sit amet." }
                                }
>>>>>>> a3d9862f
                            }
                        }
                    }
                }
            }
        }
    }
}

<|MERGE_RESOLUTION|>--- conflicted
+++ resolved
@@ -64,52 +64,6 @@
         }) {
             items {
                 h3 { +"Basic Dialog options" }
-<<<<<<< HEAD
-                lineUp({
-                    alignItems { start }
-                }) {
-                    items {
-                        clickButton {
-                            variant { outline }
-                            text("Blank dialog with closeButton")
-                        } handledBy modal {
-                            size { normal }
-                            closeButton()
-                        }
-                        clickButton {
-                            variant { outline }
-                            text("Blank dialog with custom-styled closeButton")
-                        } handledBy modal {
-                            closeButton({
-                                background { color { danger } }
-                                color { "snow" }
-                                position {
-                                    absolute {
-                                        left { normal }
-                                        top { normal }
-                                    }
-                                }
-                                css("transform: rotate(-30deg) translateX(-.5rem)")
-                            }) {
-                                size { small }
-                                text("Close")
-                                iconRight()
-                            }
-                        }
-                        clickButton {
-                            variant { outline }
-                            text("Content and user defined buttons")
-                        } handledBy modal { close -> /* pass in a handler for custom close management */
-                            hasCloseButton(false)
-                            content {
-                                h1 { +"Simple dialog" }
-                                p { +"You can put any content or structure into a modal." }
-                                p { +"And of course you can define your own close button or other buttons." }
-                                lineUp({
-                                    alignItems { start }
-                                    margins {
-                                        top { normal }
-=======
                 componentFrame {
                     lineUp({
                         alignItems { start }
@@ -134,22 +88,9 @@
                                             left { normal }
                                             top { normal }
                                         }
->>>>>>> a3d9862f
                                     }
                                     css("transform: rotate(-30deg) translateX(-.5rem)")
                                 }) {
-<<<<<<< HEAD
-                                    spacing { small }
-                                    items {
-                                        clickButton({
-                                            color { info }
-                                            background { color { light } }
-                                        }) { text("Give me more!") } handledBy modal {
-                                            size { small }
-                                            content {
-                                                h1 { +"Final message" }
-                                                p { +"This is the next level modal dialog." }
-=======
                                     size { small }
                                     text("Close")
                                     iconRight()
@@ -181,7 +122,6 @@
                                                     h1 { +"Final message" }
                                                     p { +"This is the next level modal dialog." }
                                                 }
->>>>>>> a3d9862f
                                             }
                                             clickButton { text("Abort") } handledBy close // use close handler!
                                         }
@@ -197,8 +137,7 @@
                     +"Decide what happens with your background when your modal opens. The options are default, create an overlay for each level of dialog opened, or use a styled overlay."
                 }
 
-<<<<<<< HEAD
-                val overlayVariants = mapOf(
+                componentFrame {val overlayVariants = mapOf(
                         Pair("Activate default overlay", DefaultOverlay()),
                         Pair("Activate overlay for each nested level", DefaultOverlay(OverlayMethod.CoveringEach)),
                         Pair("Activate styled overlay", DefaultOverlay(OverlayMethod.CoveringTopMost) {
@@ -219,64 +158,17 @@
                         })
                 )
 
-                radioGroup(store = ModalComponent.overlay) {
-                    direction { row }
-                    label { overlay ->
+                    radioGroup(store = ModalComponent.overlay) {
+                        direction { row }
+                        label { overlay ->
                         overlayVariants.filter { it.value == overlay  }.map {
                             it.key
                         }[0]
                     }
                     items(overlayVariants.values.toList())
                 }
-=======
-                componentFrame {
-                    val overlayVariants = mapOf(
-                            Pair("Activate default overlay", DefaultOverlay()),
-                            Pair("Activate overlay for each nested level", DefaultOverlay(OverlayMethod.CoveringEach)),
-                            Pair("Activate styled overlay", DefaultOverlay(OverlayMethod.CoveringTopMost) {
-                                width { "100%" }
-                                height { "100%" }
-                                position {
-                                    absolute {
-                                        horizontal { "0" }
-                                        vertical { "0" }
-                                    }
-                                }
-                                background {
-                                    image { "https://via.placeholder.com/150x50/?text=BACKGROUND" }
-                                    repeat { repeat }
-                                }
-                                css("transform: rotate(-30deg) translateX(-.5rem) scale(200%)")
-                                opacity { "0.8" }
-                            })
-                    )
->>>>>>> a3d9862f
-
-                    radioGroup {
-                        direction { row }
-                        items { overlayVariants.keys.toList() }
-                        selected { "Activate default overlay" }
-                    }.map { overlayVariants[it] as Overlay } handledBy ModalComponent.overlay.update
                 }
                 h3 { +"Sizes" }
-<<<<<<< HEAD
-                lineUp({
-                    alignItems { start }
-                }) {
-                    items {
-                        clickButton {
-                            text("full")
-                        } handledBy createDeepDialogs(30, Theme().modal.sizes.full)
-                        clickButton {
-                            text("large")
-                        } handledBy createDeepDialogs(30, Theme().modal.sizes.large)
-                        clickButton {
-                            text("normal")
-                        } handledBy createDeepDialogs(30, Theme().modal.sizes.normal)
-                        clickButton {
-                            text("small")
-                        } handledBy createDeepDialogs(30, Theme().modal.sizes.small)
-=======
                 componentFrame {
                     lineUp({
                         alignItems { start }
@@ -295,26 +187,10 @@
                                 text("small")
                             } handledBy createDeepDialogs(30, Theme().modal.sizes.small)
                         }
->>>>>>> a3d9862f
                     }
                 }
 
                 h3 { +"Variants" }
-<<<<<<< HEAD
-                lineUp({
-                    alignItems { start }
-                }) {
-                    items {
-                        clickButton {
-                            text("verticalFilled")
-                        } handledBy modal {
-                            closeButton()
-                            size { normal }
-                            variant { verticalFilled }
-                            content {
-                                h1 { +"Dialog takes all vertical space within the viewport" }
-                                p { +"Lorem ipsum dolor sit amet, consetetur sadipscing elitr, sed diam nonumy eirmod tempor invidunt ut labore et dolore magna aliquyam erat, sed diam voluptua. At vero eos et accusam et justo duo dolores et ea rebum. Stet clita kasd gubergren, no sea takimata sanctus est Lorem ipsum dolor sit amet. Lorem ipsum dolor sit amet, consetetur sadipscing elitr, sed diam nonumy eirmod tempor invidunt ut labore et dolore magna aliquyam erat, sed diam voluptua. At vero eos et accusam et justo duo dolores et ea rebum. Stet clita kasd gubergren, no sea takimata sanctus est Lorem ipsum dolor sit amet." }
-=======
                 componentFrame {
                     lineUp({
                         alignItems { start }
@@ -330,7 +206,6 @@
                                     h1 { +"Dialog takes all vertical space within the viewport" }
                                     p { +"Lorem ipsum dolor sit amet, consetetur sadipscing elitr, sed diam nonumy eirmod tempor invidunt ut labore et dolore magna aliquyam erat, sed diam voluptua. At vero eos et accusam et justo duo dolores et ea rebum. Stet clita kasd gubergren, no sea takimata sanctus est Lorem ipsum dolor sit amet. Lorem ipsum dolor sit amet, consetetur sadipscing elitr, sed diam nonumy eirmod tempor invidunt ut labore et dolore magna aliquyam erat, sed diam voluptua. At vero eos et accusam et justo duo dolores et ea rebum. Stet clita kasd gubergren, no sea takimata sanctus est Lorem ipsum dolor sit amet." }
                                 }
->>>>>>> a3d9862f
                             }
                         }
                     }
