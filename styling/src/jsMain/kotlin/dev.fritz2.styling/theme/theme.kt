package dev.fritz2.styling.theme

import dev.fritz2.dom.Tag
import dev.fritz2.dom.html.MountTargetNotFoundException
import dev.fritz2.dom.html.RenderContext
import dev.fritz2.dom.html.render
import dev.fritz2.styling.resetCss
import kotlinx.browser.document
import kotlinx.coroutines.ExperimentalCoroutinesApi
import kotlinx.coroutines.flow.Flow
import kotlinx.coroutines.flow.MutableStateFlow
import org.w3c.dom.HTMLElement

/**
 * alias for property values
 */
typealias Property = String

/**
 * adds important flag to resulting css
 */
val Property.important: Property
    get() = "$this !important"

/**
 * Standard interface for themes in fritz2.
 *
 * This interface is implemented by fritz2's [DefaultTheme].
 * Of course you can use your own implementations or even extend this interface and add more specifications to it that you need for your UI.
 *
 * ```
 * interface ExtendedTheme : Theme {
 *     interface Columns {
 *         val landscapeMode: Int
 *         val portraitMode: Int
 *     }
 *
 *     val columns: Columns
 * }
 * ```
 *
 */

@ExperimentalCoroutinesApi
interface Theme {
    companion object {
        private val currentTheme = MutableStateFlow<Theme>(DefaultTheme())

        /**
         * exposes the current [Theme] as a [Flow]
         */
        val data: Flow<Theme> = currentTheme

        /**
         * gets the current active [Theme]
         */
        operator fun invoke() = currentTheme.value

        /**
         * sets the current active theme
         *
         * @param theme [Theme] to activate
         */
        fun use(theme: Theme) {
            resetCss(theme.reset)
            currentTheme.value = theme
        }

        init {
            resetCss(currentTheme.value.reset)
        }
    }

    /**
     * css to reset browser's defaults and set your own
     */
    val reset: String

    /**
     * an human readable name like ``default`` or ``dark`` for example
     */
    val name: String

    /**
     * break points for different screen sizes that apply when working with [ResponsiveValue]s
     */
    val breakPoints: ResponsiveValue

    /**
     * the media query used for middle sized screens
     */
    val mediaQueryMd: String

    /**
     * the media query used for large screens
     */
    val mediaQueryLg: String

    /**
     * the media query used for extra-large screens
     */
    val mediaQueryXl: String

    /**
     * definition of the space-scale
     */
    val space: ScaledValue

    /**
     * definition of the position-scale
     */
    val position: ScaledValue

    /**
     * definition of the font-size-scale
     */
    val fontSizes: ScaledValue

    /**
     * definition of the theme's colors
     */
    val colors: Colors

    /**
     * definition of the theme's fonts
     */
    val fonts: Fonts

    /**
     * definition of the scale for line-heights
     */
    val lineHeights: ScaledValue

    /**
     * definition of the scale for letter-spacings
     */
    val letterSpacings: ScaledValue

    /**
     * definition of the theme's sizes
     */
    val sizes: Sizes

    /**
     * definition of the scale for border-widths
     */
    val borderWidths: Thickness

    /**
     * definition of the scale for border-radii
     */
    val radii: ScaledValue

    /**
     * definition of the theme's shadows
     */
    val shadows: Shadows

    /**
     * definition of the theme's z-indices
     */
    val zIndices: ZIndices

    /**
     * definition of the scale for opacities
     */
    val opacities: WeightedValue

    /**
     * definition of the scale for gaps
     */
    val gaps: ScaledValue

    /**
     * definition of theme-icons
     */
    val icons: Icons

    val input: InputFieldStyles

    val button: PushButtonStyles

    val radio: RadioStyles

    val checkbox: CheckboxStyles

    val switch: SwitchStyles

    val modal: ModalStyles

    /**
     * definition of the theme's popover
     */
    val popover: PopoverStyles

    val tooltip: Tooltip

<<<<<<< HEAD
    val textarea: TextAreaStyles

    val toast: ToastStyles
=======
    val textArea: TextAreaStyles

    val select : SelectFieldStyles
>>>>>>> 58483a61
}

/**
 * Creates a [RenderContext] for [Tag]s and mounts it to a constant element in the static html file
 * which id matches the [selector]. It also applies the given [Theme]
 *
 * @see render
 *
 * @param selector [query selector](https://developer.mozilla.org/en-US/docs/Web/API/Document/querySelector)
 * of the element to mount to
 * @param override if true all child elements are removed before rendering
 * @param content [RenderContext] for rendering the data to the DOM
 * @throws MountTargetNotFoundException if target element with [selector] not found
 */
inline fun <reified T : Theme> render(
    theme: T,
    selector: String,
    override: Boolean = true,
    crossinline content: RenderContext.(T) -> Unit
) {
    Theme.use(theme)
    render(selector, override) {
        Theme.data.render {
            content(Theme().unsafeCast<T>())
        }
    }
}

/**
 * Creates a render context for [Tag]s and mounts it to an [HTMLElement]. It also applies the given [Theme].
 *
 * @see render
 *
 * @param theme [Theme] used in this [RenderContext]
 * @param targetElement [HTMLElement] to mount to, default is *document.body*
 * @param override if true all child elements are removed before rendering
 * @param content [RenderContext] for rendering the data to the DOM
 * @throws MountTargetNotFoundException if [targetElement] not found
 */
inline fun <reified T : Theme> render(
    theme: T,
    targetElement: HTMLElement? = document.body,
    override: Boolean = true,
    crossinline content: RenderContext.(T) -> Unit
) {
    Theme.use(theme)
    render(targetElement, override) {
        Theme.data.render {
            content(Theme().unsafeCast<T>())
        }
    }
}

//TODO: add for Flow.render and Flow.renderEach<|MERGE_RESOLUTION|>--- conflicted
+++ resolved
@@ -195,15 +195,11 @@
 
     val tooltip: Tooltip
 
-<<<<<<< HEAD
-    val textarea: TextAreaStyles
+    val textArea: TextAreaStyles
+
+    val select : SelectFieldStyles
 
     val toast: ToastStyles
-=======
-    val textArea: TextAreaStyles
-
-    val select : SelectFieldStyles
->>>>>>> 58483a61
 }
 
 /**
