--- conflicted
+++ resolved
@@ -235,65 +235,6 @@
     }
 
     /**
-<<<<<<< HEAD
-     * Sets the *style* attribute from a [List] of [String]s.
-     *
-     * @param values [List] of [String]s
-     */
-    fun inlineStyle(values: List<String>) {
-        attr("style", values, separator = "; ")
-    }
-
-    /**
-     * Sets the *style* attribute from a [List] of [String]s.
-     *
-     * @param values [Flow] with [List] of [String]s
-     */
-    fun inlineStyle(values: Flow<List<String>>) {
-        attr("style", values, separator = "; ")
-    }
-
-    /**
-     * Sets the *style* attribute from a [Map] of [String] to [Boolean].
-     * If the value of the [Map]-entry is true, the key will be used inside the resulting [String].
-     *
-     * @param values [Map] with key to set and corresponding values to decide
-     */
-    fun inlineStyle(values: Map<String, Boolean>) {
-        attr("style", values, separator = "; ")
-    }
-
-    /**
-     * Sets the *style* attribute from a [Map] of [String] to [Boolean].
-     * If the value of the [Map]-entry is true, the key will be used inside the resulting [String].
-     *
-     * @param values [Flow] of [Map] with key to set and corresponding values to decide
-     */
-    fun inlineStyle(values: Flow<Map<String, Boolean>>) {
-        attr("style", values, separator = "; ")
-    }
-
-    /**
-     * Creates an [Listener] for the given event [name].
-     *
-     * @param name of the [Event] to listen for
-     */
-    override fun <X : Event> subscribe(name: String): Listener<X, E> = Listener(callbackFlow {
-        val listener: (Event) -> Unit = {
-            try {
-                trySend(it.unsafeCast<X>())
-            } catch (e: Exception) {
-                console.error("Unexpected type while listening for `$name` events in Window object", e)
-            }
-        }
-        domNode.addEventListener(name, listener)
-
-        awaitClose { domNode.removeEventListener(name, listener) }
-    })
-
-    /**
-=======
->>>>>>> b86c6e95
      * Sets all scope-entries as data-attributes to the element.
      */
     fun Scope.asDataAttr() {
